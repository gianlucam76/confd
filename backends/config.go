package backends

type Config struct {
	AuthToken    string
	AuthType     string
	Backend      string
	BasicAuth    bool
	ClientCaKeys string
	ClientCert   string
	ClientKey    string
	BackendNodes []string
	Password     string
	Scheme       string
	Table        string
	Username     string
	AppID        string
	UserID       string
<<<<<<< HEAD
	YAMLFile     string
=======
	FilePath     string
>>>>>>> 00ed13b2
}<|MERGE_RESOLUTION|>--- conflicted
+++ resolved
@@ -15,9 +15,6 @@
 	Username     string
 	AppID        string
 	UserID       string
-<<<<<<< HEAD
 	YAMLFile     string
-=======
 	FilePath     string
->>>>>>> 00ed13b2
 }